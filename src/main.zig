--- conflicted
+++ resolved
@@ -155,14 +155,9 @@
         .params = .{
             .PublishDiagnosticsParams = .{
                 .uri = document.uri,
-<<<<<<< HEAD
                 .diagnostics = diagnostics.items,
-            }
-=======
-                .diagnostics = diagnostics.toOwnedSlice(),
             },
->>>>>>> 92a03ab9
-        }
+        },
     });
 }
 
@@ -223,15 +218,9 @@
         .result = .{
             .CompletionList = .{
                 .isIncomplete = false,
-<<<<<<< HEAD
                 .items = completions.items,
-            }
-        }
-=======
-                .items = completions.toOwnedSlice(),
             },
         },
->>>>>>> 92a03ab9
     });
 }
 
@@ -243,18 +232,18 @@
 
     for (data.builtins) |builtin, i| {
         var cutoff = std.mem.indexOf(u8, builtin, "(") orelse builtin.len;
-        temp[i] = types.CompletionItem{
+        temp[i] = .{
             .label = builtin[0..cutoff],
-            .kind = types.CompletionItemKind.Function,
+            .kind = .Function,
 
             .filterText = builtin[1..cutoff],
             .insertText = builtin[1..],
-            .insertTextFormat = types.InsertTextFormat.Snippet,
+            .insertTextFormat = .Snippet,
             .detail = data.builtin_details[i],
-            .documentation = types.MarkupContent{
-                .kind = types.MarkupKind.Markdown,
-                .value = data.builtin_docs[i]
-            }
+            .documentation = .{
+                .kind = .Markdown,
+                .value = data.builtin_docs[i],
+            },
         };
     }
 
@@ -352,28 +341,6 @@
             const char = document.text[pos_index];
             
             if (char == '@') {
-<<<<<<< HEAD
-=======
-                var builtin_completions: [data.builtins.len]types.CompletionItem = undefined;
-
-                for (data.builtins) |builtin, i| {
-                    var cutoff = std.mem.indexOf(u8, builtin, "(") orelse builtin.len;
-                    builtin_completions[i] = .{
-                        .label = builtin[0..cutoff],
-                        .kind = .Function,
-                        
-                        .filterText = builtin[1..cutoff],
-                        .insertText = builtin[1..],
-                        .insertTextFormat = .Snippet,
-                        .detail = data.builtin_details[i],
-                        .documentation = .{
-                            .kind = .Markdown,
-                            .value = data.builtin_docs[i],
-                        },
-                    };
-                }
-
->>>>>>> 92a03ab9
                 try send(types.Response{
                     .id = .{.Integer = id},
                     .result = .{
